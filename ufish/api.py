--- conflicted
+++ resolved
@@ -288,43 +288,16 @@
             raise ValueError('Image must be 2D or 3D.')
         return output
 
-<<<<<<< HEAD
-    def call_spots_local_maxima(
-            self, enhanced_img: np.ndarray,
-            connectivity: int = 2,
-            p_threshold: float = 0.5,
-=======
     def call_spots(
             self,
             enhanced_img: np.ndarray,
             method: str = 'local_maxima',
             **kwargs,
->>>>>>> a72e0b1c
             ) -> pd.DataFrame:
         """Call spots from enhanced image.
 
         Args:
             enhanced_img: The enhanced image.
-<<<<<<< HEAD
-            connectivity: The connectivity for the local maxima.
-            p_threshold: The threshold for the intensity.
-
-        Returns:
-            A pandas dataframe containing the spots.
-        """
-        assert enhanced_img.ndim in (2, 3), 'Image must be 2D or 3D.'
-        from skimage.morphology import local_maxima
-        mask = local_maxima(enhanced_img, connectivity=connectivity)
-        mask = mask & (enhanced_img > p_threshold)
-        peaks = np.array(np.where(mask)).T
-        df = pd.DataFrame(
-            peaks, columns=[f'axis-{i}' for i in range(mask.ndim)])
-        return df
-
-    def _pred_2d_or_3d(
-            self, img: np.ndarray,
-            p_threshold: float = 0.5,
-=======
             method: The method to use for spot calling.
             kwargs: Other arguments for the spot calling function.
         """
@@ -339,24 +312,16 @@
     def _pred_2d_or_3d(
             self, img: np.ndarray, axes: str,
             blend_3d: bool = False,
->>>>>>> a72e0b1c
             batch_size: int = 4,
             spots_calling_method: str = 'local_maxima',
             **kwargs,
             ) -> T.Tuple[pd.DataFrame, np.ndarray]:
         """Predict the spots in a 2D or 3D image. """
         assert img.ndim in (2, 3), 'Image must be 2D or 3D.'
-<<<<<<< HEAD
-        enhanced_img = self.enhance_img(img, batch_size=batch_size)
-        df = self.call_spots_local_maxima(
-            enhanced_img, connectivity=2,
-            p_threshold=p_threshold,
-=======
         enhanced_img = self._enhance_2d_or_3d(
             img, axes,
             batch_size=batch_size,
             blend_3d=(blend_3d and ('z' in axes))
->>>>>>> a72e0b1c
         )
         df = self.call_spots(
             enhanced_img,
@@ -374,11 +339,7 @@
     def predict(
             self, img: np.ndarray,
             axes: T.Optional[str] = None,
-<<<<<<< HEAD
-            p_threshold: float = 0.5,
-=======
             blend_3d: bool = True,
->>>>>>> a72e0b1c
             batch_size: int = 4,
             spots_calling_method: str = 'local_maxima',
             **kwargs,
@@ -394,32 +355,20 @@
                 For example, 'czxy' for a 4D image,
                 'yx' for a 2D image.
                 If None, will try to infer the axes from the shape.
-<<<<<<< HEAD
-            p_threshold: The threshold for the intensity.
-=======
             blend_3d: Whether to blend the 3D image.
                 Used only when the image contains a z axis.
                 If True, will blend the 3D enhanced images along
                 the z, y, x axes.
->>>>>>> a72e0b1c
             batch_size: The batch size for inference.
                 Used only when the image dimension is 3 or higher.
             spots_calling_method: The method to use for spot calling.
             kwargs: Other arguments for the spot calling function.
         """
         from .utils.misc import (
-            check_img_axes,
+            infer_img_axes, check_img_axes,
             map_predfunc_to_img
         )
         if axes is None:
-<<<<<<< HEAD
-            axes = self._infer_axes(img)
-        check_img_axes(axes)
-        predfunc = partial(
-            self._pred_2d_or_3d,
-            p_threshold=p_threshold,
-            batch_size=batch_size)
-=======
             logger.info("Axes not specified, infering from image shape.")
             axes = infer_img_axes(img.shape)
             logger.info(f"Infered axes: {axes}, image shape: {img.shape}")
@@ -432,7 +381,6 @@
             spots_calling_method=spots_calling_method,
             **kwargs,
             )
->>>>>>> a72e0b1c
         df, enhanced_img = map_predfunc_to_img(
             predfunc, img, axes)
         return df, enhanced_img
